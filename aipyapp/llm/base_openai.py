#! /usr/bin/env python3
# -*- coding: utf-8 -*-

from typing import Any, Dict
from collections import Counter

import httpx
import openai

from .base import BaseClient, MessageRole, AIMessage

openai.debug = True

# https://platform.openai.com/docs/api-reference/chat/create
# https://api-docs.deepseek.com/api/create-chat-completion
class OpenAIBaseClient(BaseClient):
    """ OpenAI compatible client """
    
    def get_params(self):
        params = {'stream_options': {'include_usage': True}}
        params.update(super().get_params())
        return params
    
    def usable(self):
        return super().usable() and self._api_key
    
    def _get_client(self):
        return openai.Client(
            api_key=self._api_key,
            base_url=self._base_url,
            timeout=self._timeout,
            http_client=httpx.Client(
                verify=self._tls_verify
            )
        )
    
    def _parse_usage(self, usage) -> Counter:
        try:
            reasoning_tokens = int(usage.completion_tokens_details.reasoning_tokens)
        except Exception:
            reasoning_tokens = 0

        usage = Counter({'total_tokens': usage.total_tokens,
                'input_tokens': usage.prompt_tokens,
                'output_tokens': usage.completion_tokens + reasoning_tokens})
        return usage
    
    def _parse_stream_response(self, response, stream_processor) -> AIMessage:
        usage = Counter()
        with stream_processor as lm:
            for chunk in response:
                #print(chunk)
                if hasattr(chunk, 'usage') and chunk.usage is not None:
                    usage = self._parse_usage(chunk.usage)

                if chunk.choices:
                    content = None
                    delta = chunk.choices[0].delta
                    if delta.content:
                        reason = False
                        content = delta.content
                    elif hasattr(delta, 'reasoning_content') and delta.reasoning_content:
                        reason = True
                        content = delta.reasoning_content
                    if content:
                        lm.process_chunk(content, reason=reason)

        return AIMessage(role=MessageRole.ASSISTANT, content=lm.content, reason=lm.reason, usage=usage)

    def _parse_response(self, response) -> AIMessage:
        message = response.choices[0].message
        reason = getattr(message, "reasoning_content", None)
        return AIMessage(
            role=message.role,
            content=message.content,
            reason=reason,
            usage=self._parse_usage(response.usage)
        )

<<<<<<< HEAD
    def get_completion(self, messages, **kwargs):
=======
    def get_completion(self, messages: list[Dict[str, Any]], **kwargs) -> AIMessage:
>>>>>>> 158bd3b1
        if not self._client:
            self._client = self._get_client()

        extra_headers = kwargs.get('extra_headers')

        response = self._client.chat.completions.create(
            model = self._model,
            messages = messages,
            stream=self._stream,
            max_tokens = self.max_tokens,
            temperature = self._temperature,
<<<<<<< HEAD
            extra_headers=extra_headers,
=======
            extra_headers = extra_headers,
>>>>>>> 158bd3b1
            **self._params
        )
        return response
    <|MERGE_RESOLUTION|>--- conflicted
+++ resolved
@@ -8,8 +8,6 @@
 import openai
 
 from .base import BaseClient, MessageRole, AIMessage
-
-openai.debug = True
 
 # https://platform.openai.com/docs/api-reference/chat/create
 # https://api-docs.deepseek.com/api/create-chat-completion
@@ -77,11 +75,7 @@
             usage=self._parse_usage(response.usage)
         )
 
-<<<<<<< HEAD
-    def get_completion(self, messages, **kwargs):
-=======
     def get_completion(self, messages: list[Dict[str, Any]], **kwargs) -> AIMessage:
->>>>>>> 158bd3b1
         if not self._client:
             self._client = self._get_client()
 
@@ -93,11 +87,7 @@
             stream=self._stream,
             max_tokens = self.max_tokens,
             temperature = self._temperature,
-<<<<<<< HEAD
-            extra_headers=extra_headers,
-=======
             extra_headers = extra_headers,
->>>>>>> 158bd3b1
             **self._params
         )
         return response
