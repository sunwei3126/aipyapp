--- conflicted
+++ resolved
@@ -302,20 +302,11 @@
 
     def on_tool_call_completed(self, event):
         """MCP 工具调用结果事件处理"""
-<<<<<<< HEAD
-        data = event.data
-        result = data.get('result')
-        block = data.get('block')
-        title = self._get_title(T("MCP tool call result {}"), block.name)
-        tree = Tree(title)
-        json_result = json.dumps(result, ensure_ascii=False, indent=2, default=str)
-=======
         typed_event = event.typed_event
         result = typed_event.result
         title = self._get_title(T("Tool call result {}"), result.tool_name.value)
         tree = Tree(title)
         json_result = result.result.model_dump_json(indent=2, exclude_none=True)
->>>>>>> 158bd3b1
         tree.add(Syntax(json_result, "json", word_wrap=True))
         self.console.print(tree)
 
@@ -362,23 +353,12 @@
 
     def on_task_completed(self, event):
         """任务结束事件处理"""
-<<<<<<< HEAD
-        path = event.data.get('path')
-        title = self._get_title(T("Task completed"), style="success")
-        if path:
-            tree = Tree(title)
-            tree.add(path)
-            self.console.print(tree)
-        else:
-            self.console.print(title)
-=======
         path = event.typed_event.path
         title = self._get_title(T("Task completed"))
         tree = Tree(title)
         if path:
             tree.add(f"{T('Path')}: {path}")
         self.console.print(tree)
->>>>>>> 158bd3b1
 
     def on_runtime_message(self, event):
         """Runtime消息事件处理"""
